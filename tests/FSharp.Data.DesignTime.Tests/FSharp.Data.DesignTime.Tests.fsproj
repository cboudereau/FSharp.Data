﻿<Project Sdk="Microsoft.NET.Sdk">
  <Import Project="..\..\netfx.props" />
  <PropertyGroup>
<<<<<<< HEAD
    <TargetFrameworks>netcoreapp2.0; net46</TargetFrameworks>
=======
    <TargetFrameworks>netcoreapp2.0; net461</TargetFrameworks>
>>>>>>> c0a656ea
    <IsPackable>false</IsPackable>
    <CopyLocalLockFileAssemblies>true</CopyLocalLockFileAssemblies>
    <!-- Tests won't run without this, at least on OSX, see https://github.com/NuGet/Home/issues/4837#issuecomment-354536302 -->
    <TreatWarningsAsErrors>true</TreatWarningsAsErrors>
  </PropertyGroup>
  <ItemGroup>
    <Compile Include="InferenceTests.fs" />
    <None Include="SignatureTestCases.config" />
    <Compile Include="SignatureTests.fs" />
    <Compile Include="DocumentationTests.fs" />
    <Compile Include="Program.fs" Condition="'$(TargetFramework)' == 'netcoreapp2.0'">
      <Link>Program.fs</Link>
    </Compile>
    <None Include="app.config" />
  </ItemGroup>
  <ItemGroup>
    <PackageReference Include="Microsoft.NET.Test.Sdk" Version="15.6.0" />
    <PackageReference Include="NUnit3TestAdapter" Version="3.9.0" />
    <PackageReference Include="NUnit" Version="3.9.0" />
    <PackageReference Include="FsUnit" Version="3.1.0" />
    <PackageReference Include="FSharp.Core" Version="4.3.*" />

    <!-- Conditional references, see https://github.com/fsprojects/Paket/issues/3091 for why Paket doesn't seem to be able to handle these yet --> 
<<<<<<< HEAD
    <PackageReference Include="FSharp.Charting" Version="0.91.1"   Condition="'$(TargetFramework)' == 'net46'" />
    <PackageReference Include="FSharp.Compiler.Service" Version="2.0.0.6"   Condition="'$(TargetFramework)' == 'net46'" />
    <PackageReference Include="FSharp.Formatting" Version="2.14.4"   Condition="'$(TargetFramework)' == 'net46'" />
    <PackageReference Include="FSharpVSPowerTools.Core" Version="2.3"   Condition="'$(TargetFramework)' == 'net46'" />
=======
    <PackageReference Include="FSharp.Charting" Version="0.91.1"   Condition="'$(TargetFramework)' == 'net461'" />
    <PackageReference Include="FSharp.Compiler.Service" Version="2.0.0.6"   Condition="'$(TargetFramework)' == 'net461'" />
    <PackageReference Include="FSharp.Formatting" Version="2.14.4"   Condition="'$(TargetFramework)' == 'net461'" />
    <PackageReference Include="FSharpVSPowerTools.Core" Version="2.3"   Condition="'$(TargetFramework)' == 'net461'" />
>>>>>>> c0a656ea

    <ProjectReference Include="..\..\src\FSharp.Data.DesignTime\FSharp.Data.DesignTime.fsproj" />
  </ItemGroup>
</Project><|MERGE_RESOLUTION|>--- conflicted
+++ resolved
@@ -1,11 +1,7 @@
 ﻿<Project Sdk="Microsoft.NET.Sdk">
   <Import Project="..\..\netfx.props" />
   <PropertyGroup>
-<<<<<<< HEAD
-    <TargetFrameworks>netcoreapp2.0; net46</TargetFrameworks>
-=======
     <TargetFrameworks>netcoreapp2.0; net461</TargetFrameworks>
->>>>>>> c0a656ea
     <IsPackable>false</IsPackable>
     <CopyLocalLockFileAssemblies>true</CopyLocalLockFileAssemblies>
     <!-- Tests won't run without this, at least on OSX, see https://github.com/NuGet/Home/issues/4837#issuecomment-354536302 -->
@@ -29,17 +25,10 @@
     <PackageReference Include="FSharp.Core" Version="4.3.*" />
 
     <!-- Conditional references, see https://github.com/fsprojects/Paket/issues/3091 for why Paket doesn't seem to be able to handle these yet --> 
-<<<<<<< HEAD
-    <PackageReference Include="FSharp.Charting" Version="0.91.1"   Condition="'$(TargetFramework)' == 'net46'" />
-    <PackageReference Include="FSharp.Compiler.Service" Version="2.0.0.6"   Condition="'$(TargetFramework)' == 'net46'" />
-    <PackageReference Include="FSharp.Formatting" Version="2.14.4"   Condition="'$(TargetFramework)' == 'net46'" />
-    <PackageReference Include="FSharpVSPowerTools.Core" Version="2.3"   Condition="'$(TargetFramework)' == 'net46'" />
-=======
     <PackageReference Include="FSharp.Charting" Version="0.91.1"   Condition="'$(TargetFramework)' == 'net461'" />
     <PackageReference Include="FSharp.Compiler.Service" Version="2.0.0.6"   Condition="'$(TargetFramework)' == 'net461'" />
     <PackageReference Include="FSharp.Formatting" Version="2.14.4"   Condition="'$(TargetFramework)' == 'net461'" />
     <PackageReference Include="FSharpVSPowerTools.Core" Version="2.3"   Condition="'$(TargetFramework)' == 'net461'" />
->>>>>>> c0a656ea
 
     <ProjectReference Include="..\..\src\FSharp.Data.DesignTime\FSharp.Data.DesignTime.fsproj" />
   </ItemGroup>
