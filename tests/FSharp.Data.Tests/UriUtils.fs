--- conflicted
+++ resolved
@@ -19,71 +19,43 @@
 let uri = new Uri("http://www.myapi.com/%2F?Foo=Bar%2F#frag") |> UriUtils.enableUriSlashes
 
 [<Test>]
-<<<<<<< HEAD
-//[<Platform("Net")>]
-=======
 //[<Platform("Net")>] // platform attribute not supported by .NET Standard nunit.framework.dll
->>>>>>> c0a656ea
 let ``ToString contains escaped slashes`` () =
   if not runningOnMono then 
     uri.ToString() |> should equal "http://www.myapi.com/%2F?Foo=Bar%2F#frag"
 
 [<Test>]
-<<<<<<< HEAD
-//[<Platform("Net")>]
-=======
 //[<Platform("Net")>] // platform attribute not supported by .NET Standard nunit.framework.dll
->>>>>>> c0a656ea
 let ``AbsoluteUri contains escaped slashes`` () =
   if not runningOnMono then 
     uri.AbsoluteUri |> should equal "http://www.myapi.com/%2F?Foo=Bar%2F#frag"
 
 [<Test>]
-<<<<<<< HEAD
-//[<Platform("Net")>]
-=======
 //[<Platform("Net")>] // platform attribute not supported by .NET Standard nunit.framework.dll
->>>>>>> c0a656ea
 let ``Query contains escaped slashes`` () =
   if not runningOnMono then 
     uri.Query |> should equal "?Foo=Bar%2F"
 
 [<Test>]
-<<<<<<< HEAD
-//[<Platform("Net")>]
-=======
 //[<Platform("Net")>] // platform attribute not supported by .NET Standard nunit.framework.dll
->>>>>>> c0a656ea
 let ``PathAndQuery contains escaped slashes`` () =
   if not runningOnMono then 
     uri.PathAndQuery |> should equal "/%2F?Foo=Bar%2F"
 
 [<Test>]
-<<<<<<< HEAD
-//[<Platform("Net")>]
-=======
 //[<Platform("Net")>] // platform attribute not supported by .NET Standard nunit.framework.dll
->>>>>>> c0a656ea
 let ``AbsolutePath contains escaped slashes`` () =
   if not runningOnMono then 
     uri.AbsolutePath |> should equal "/%2F"
 
 [<Test>]
-<<<<<<< HEAD
-//[<Platform("Net")>]
-=======
 //[<Platform("Net")>] // platform attribute not supported by .NET Standard nunit.framework.dll
->>>>>>> c0a656ea
 let ``Uri Fragment is properly set`` () = 
   if not runningOnMono then 
     uri.Fragment |> should equal "#frag"
 
 [<Test>]
-<<<<<<< HEAD
-//[<Platform("Net")>]
-=======
 //[<Platform("Net")>] // platform attribute not supported by .NET Standard nunit.framework.dll
->>>>>>> c0a656ea
 let ``Uri's with fragment but no query work correctly`` () =
   if not runningOnMono then 
     let uri = new Uri("http://www.google.com/#1") |> UriUtils.enableUriSlashes
