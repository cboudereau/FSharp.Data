﻿<Project Sdk="Microsoft.NET.Sdk">
  <Import Project="..\..\netfx.props" />
  <PropertyGroup>
<<<<<<< HEAD
    <TargetFrameworks>netcoreapp2.0; net46</TargetFrameworks>
=======
    <TargetFrameworks>netcoreapp2.0; net461</TargetFrameworks>
>>>>>>> c0a656ea
    <IsPackable>false</IsPackable>
    <!-- Tests won't run without this, at least on OSX, see https://github.com/NuGet/Home/issues/4837#issuecomment-354536302 -->
    <CopyLocalLockFileAssemblies>true</CopyLocalLockFileAssemblies>
    <TreatWarningsAsErrors>true</TreatWarningsAsErrors>
  </PropertyGroup>
  <ItemGroup>
    <Content Include="Data/**/*.*">
      <CopyToOutputDirectory>PreserveNewest</CopyToOutputDirectory>
    </Content>
    <Compile Include="UriUtils.fs" />
    <Compile Include="Http.fs" />
    <Compile Include="MockServer.fs" />
    <Compile Include="HttpIntegrationTests.fs" />
    <Compile Include="NameUtils.fs" />
    <Compile Include="TextConversions.fs" />
    <Compile Include="JsonValue.fs" />
    <Compile Include="JsonParserProperties.fs" />
    <Compile Include="JsonConversions.fs" />
    <Compile Include="CsvReader.fs" />
    <Compile Include="CsvProvider.fs" />
    <Compile Include="XmlProvider.fs" />
    <Compile Include="JsonProvider.fs" />
    <Compile Include="WorldBankProvider.fs" />
    <Compile Include="HtmlCharRefs.fs" />
    <Compile Include="HtmlParser.fs" />
    <Compile Include="HtmlOperations.fs" />
    <Compile Include="HtmlCssSelectors.fs" />
    <Compile Include="HtmlProvider.fs" />
    <Compile Include="HtmlProviderList.fs" />
    <Compile Include="Program.fs" Condition="'$(TargetFramework)' == 'netcoreapp2.0'">
      <Link>Program.fs</Link>
    </Compile>
    <None Include="app.config" />
  </ItemGroup>
  <ItemGroup>
    <PackageReference Include="Microsoft.NET.Test.Sdk" Version="15.6.0" />
    <PackageReference Include="NUnit3TestAdapter" Version="3.9.0" />
    <PackageReference Include="NUnit" Version="3.9.0" />
    <PackageReference Include="FsUnit" Version="3.1.0" />
    <PackageReference Include="FsCheck" Version="2.10.7" />
    <PackageReference Include="FSharp.Core" Version="4.3.*" />

    <!-- Conditional references, see https://github.com/fsprojects/Paket/issues/3091 for why Paket doesn't seem to be able to handle these yet --> 
<<<<<<< HEAD
    <PackageReference Include="Nancy" Version="1.4.4"  Condition="'$(TargetFramework)' == 'net46'" />
    <PackageReference Include="Nancy.Hosting.Self" Version="1.4.1"   Condition="'$(TargetFramework)' == 'net46'" />
=======
    <PackageReference Include="Nancy" Version="1.4.4"  Condition="'$(TargetFramework)' == 'net461'" />
    <PackageReference Include="Nancy.Hosting.Self" Version="1.4.1"   Condition="'$(TargetFramework)' == 'net461'" />
>>>>>>> c0a656ea

    <ProjectReference Include="..\..\src\FSharp.Data\FSharp.Data.fsproj" />
  </ItemGroup>
</Project><|MERGE_RESOLUTION|>--- conflicted
+++ resolved
@@ -1,11 +1,7 @@
 ﻿<Project Sdk="Microsoft.NET.Sdk">
   <Import Project="..\..\netfx.props" />
   <PropertyGroup>
-<<<<<<< HEAD
-    <TargetFrameworks>netcoreapp2.0; net46</TargetFrameworks>
-=======
     <TargetFrameworks>netcoreapp2.0; net461</TargetFrameworks>
->>>>>>> c0a656ea
     <IsPackable>false</IsPackable>
     <!-- Tests won't run without this, at least on OSX, see https://github.com/NuGet/Home/issues/4837#issuecomment-354536302 -->
     <CopyLocalLockFileAssemblies>true</CopyLocalLockFileAssemblies>
@@ -49,13 +45,8 @@
     <PackageReference Include="FSharp.Core" Version="4.3.*" />
 
     <!-- Conditional references, see https://github.com/fsprojects/Paket/issues/3091 for why Paket doesn't seem to be able to handle these yet --> 
-<<<<<<< HEAD
-    <PackageReference Include="Nancy" Version="1.4.4"  Condition="'$(TargetFramework)' == 'net46'" />
-    <PackageReference Include="Nancy.Hosting.Self" Version="1.4.1"   Condition="'$(TargetFramework)' == 'net46'" />
-=======
     <PackageReference Include="Nancy" Version="1.4.4"  Condition="'$(TargetFramework)' == 'net461'" />
     <PackageReference Include="Nancy.Hosting.Self" Version="1.4.1"   Condition="'$(TargetFramework)' == 'net461'" />
->>>>>>> c0a656ea
 
     <ProjectReference Include="..\..\src\FSharp.Data\FSharp.Data.fsproj" />
   </ItemGroup>
