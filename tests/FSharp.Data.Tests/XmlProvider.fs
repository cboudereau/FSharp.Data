--- conflicted
+++ resolved
@@ -1,4 +1,4 @@
-#if INTERACTIVE
+﻿#if INTERACTIVE
 #r "../../bin/lib/net45/FSharp.Data.dll"
 #r "../../packages/test/NUnit/lib/net45/nunit.framework.dll"
 #r "System.Xml.Linq.dll"
@@ -1210,35 +1210,6 @@
     isValid minValues |> should equal true
     isValid maxValues |> should equal true
 
-<<<<<<< HEAD
-type TimeSpanXML = XmlProvider<"Data/TimeSpans.xml">
-
-[<Test>]
-let ``Can parse positive time span with day and fraction``() =
-    let span = TimeSpanXML.GetSample().PositiveWithDayWithFraction
-    span |> should equal (new TimeSpan(1, 3, 16, 50, 500))
-
-[<Test>]
-let ``Can parse positive time span without day and without fraction``() =
-    let span = TimeSpanXML.GetSample().PositiveWithoutDayWithoutFraction
-    span |> should equal (new TimeSpan(0, 30, 0))
-
-[<Test>]
-let ``Can parse negative time span with day and fraction``() =
-    let span = TimeSpanXML.GetSample().NegativeWithDayWithFraction
-    span |> should equal (new TimeSpan(-1, -3, -16, -50, -500))
-
-[<Test>]
-let ``Parses timespan greater than max as string`` () = 
-    let span = TimeSpanXML.GetSample().TimespanOneTickGreaterThanMaxValue
-    span.GetType() |> should equal (typeof<string>)
-
-[<Test>]
-let ``Parses timespan less than min as string`` () = 
-    let span = TimeSpanXML.GetSample().TimespanOneTickLessThanMinValue
-    span.GetType() |> should equal (typeof<string>)
-=======
-
 [<Test>]
 let ``time is omitted when zero``() =
     let simpleValues date = 
@@ -1262,4 +1233,30 @@
     isValid invalidXml |> should equal false
     (XElement.Parse invalidXml).Attribute(XName.Get "date").Value
     |> should equal "2018-08-29T05:30:56.0000000"
->>>>>>> eaea3dfe
+
+type TimeSpanXML = XmlProvider<"Data/TimeSpans.xml">
+
+[<Test>]
+let ``Can parse positive time span with day and fraction``() =
+    let span = TimeSpanXML.GetSample().PositiveWithDayWithFraction
+    span |> should equal (new TimeSpan(1, 3, 16, 50, 500))
+
+[<Test>]
+let ``Can parse positive time span without day and without fraction``() =
+    let span = TimeSpanXML.GetSample().PositiveWithoutDayWithoutFraction
+    span |> should equal (new TimeSpan(0, 30, 0))
+
+[<Test>]
+let ``Can parse negative time span with day and fraction``() =
+    let span = TimeSpanXML.GetSample().NegativeWithDayWithFraction
+    span |> should equal (new TimeSpan(-1, -3, -16, -50, -500))
+
+[<Test>]
+let ``Parses timespan greater than max as string`` () = 
+    let span = TimeSpanXML.GetSample().TimespanOneTickGreaterThanMaxValue
+    span.GetType() |> should equal (typeof<string>)
+
+[<Test>]
+let ``Parses timespan less than min as string`` () = 
+    let span = TimeSpanXML.GetSample().TimespanOneTickLessThanMinValue
+    span.GetType() |> should equal (typeof<string>)