--- conflicted
+++ resolved
@@ -83,11 +83,7 @@
     Http.Request("http://localhost:1235/TestServer/NoPage", silentHttpErrors=true).StatusCode |> should equal 404
 
 [<Test>]
-<<<<<<< HEAD
-//[<Platform("Net")>]
-=======
 //[<Platform("Net")>] // platform attribute not supported by .NET Standard nunit.framework.dll
->>>>>>> c0a656ea
 let ``all of the manually-set request headers get sent to the server`` ()=
   if not runningOnMono then 
     Http.Request("http://localhost:1235/TestServer/RecordRequest",
