﻿#if INTERACTIVE
#r "../../bin/FSharp.Data.dll"
#r "../../packages/NUnit/lib/net45/nunit.framework.dll"
#r "../../packages/FsUnit/lib/net45/FsUnit.NUnit.dll"
#else
module FSharp.Data.Tests.Http
#endif

open FsUnit
open NUnit.Framework
open System
open FSharp.Data
open FSharp.Data.HttpRequestHeaders

[<Test>]
let ``Don't throw exceptions on http error`` () = 
    let response = Http.Request("http://api.themoviedb.org/3/search/movie", silentHttpErrors = true)
    response.StatusCode |> should equal 401
<<<<<<< HEAD
    response.Body |> should equal (Text """{"status_message":"Invalid API key: You must be granted a valid key.","success":false,"status_code":7}""")
=======
>>>>>>> 677bcfba

[<Test>]
let ``Throw exceptions on http error`` () = 
    let exceptionThrown = 
        try
            Http.RequestString("http://api.themoviedb.org/3/search/movie") |> ignore
            false
        with e -> 
<<<<<<< HEAD
            e.Message
    exn |> should contain """{"status_message":"Invalid API key: You must be granted a valid key.","success":false,"status_code":7}"""
=======
            true

    exceptionThrown |> should equal true
>>>>>>> 677bcfba

[<Test>]
let ``If the same header is added multiple times, throws an exception`` () =
    (fun () -> Http.RequestString("http://www.google.com", headers = [ UserAgent "ua1"; UserAgent "ua2" ]) |> ignore)
    |> should throw typeof<Exception>

[<Test>]
let ``If a custom header with the same name is added multiple times, an exception is thrown`` () =
    (fun () -> Http.RequestString("http://www.google.com", headers = [ "c1", "v1"; "c1", "v2" ]) |> ignore)
    |> should throw typeof<Exception>

[<Test>]
let ``Two custom header with different names don't throw an exception`` () =
    Http.RequestString("http://www.google.com", headers = [ "c1", "v1"; "c2", "v2" ]) |> ignore

[<Test>]
let ``A request with an invalid url throws an exception`` () =
    (fun() -> Http.Request "www.google.com" |> ignore) |> should throw typeof<UriFormatException>

[<Test>]
let ``Cookies with commas are parsed correctly`` () =
    let uri = Uri "http://www.nasdaq.com/symbol/ibm/dividend-history"
    let cookieHeader = "selectedsymboltype=IBM,COMMON STOCK,NYSE; domain=.nasdaq.com; expires=Sun, 21-May-2017 15:29:03 GMT; path=/,selectedsymbolindustry=IBM,technology; domain=.nasdaq.com; expires=Sun, 21-May-2017 15:29:03 GMT; path=/,NSC_W.TJUFEFGFOEFS.OBTEBR.80=ffffffffc3a08e3045525d5f4f58455e445a4a423660;expires=Sat, 21-May-2016 15:39:03 GMT;path=/;httponly"
    let cookies = 
        CookieHandling.getAllCookiesFromHeader cookieHeader uri 
        |> Array.map (snd >> (fun c -> c.Name, c.Value))
    cookies |> should equal
        [| "selectedsymboltype", "IBM,COMMON STOCK,NYSE"
           "selectedsymbolindustry", "IBM,technology"
           "NSC_W.TJUFEFGFOEFS.OBTEBR.80", "ffffffffc3a08e3045525d5f4f58455e445a4a423660" |]

[<Test>]
let ``Web request's timeout is used`` () = 
    let exc = Assert.Throws<System.Net.WebException> (fun () -> 
        Http.Request("http://deelay.me/100?http://api.themoviedb.org/3/search/movie", customizeHttpRequest = (fun req -> req.Timeout <- 1; req)) |> ignore)
    Assert.AreEqual(typeof<TimeoutException>, exc.InnerException.GetType())

[<Test>]
let ``Timeout argument is used`` () = 
    let exc = Assert.Throws<System.Net.WebException> (fun () -> 
        Http.Request("http://deelay.me/100?http://api.themoviedb.org/3/search/movie", timeout = 1) |> ignore)
    Assert.AreEqual(typeof<TimeoutException>, exc.InnerException.GetType())

[<Test>]
let ``Setting timeout in customizeHttpRequest overrides timeout argument`` () = 
    let response =
        Http.Request("http://deelay.me/100?http://api.themoviedb.org/3/search/movie", silentHttpErrors = true,
            customizeHttpRequest = (fun req -> req.Timeout <- Threading.Timeout.Infinite; req), timeout = 1)
    
<<<<<<< HEAD
    response.StatusCode |> should equal 401
    response.Body |> should equal (Text """{"status_message":"Invalid API key: You must be granted a valid key.","success":false,"status_code":7}""")
=======
    response.StatusCode |> should equal 401
>>>>>>> 677bcfba
<|MERGE_RESOLUTION|>--- conflicted
+++ resolved
@@ -16,10 +16,6 @@
 let ``Don't throw exceptions on http error`` () = 
     let response = Http.Request("http://api.themoviedb.org/3/search/movie", silentHttpErrors = true)
     response.StatusCode |> should equal 401
-<<<<<<< HEAD
-    response.Body |> should equal (Text """{"status_message":"Invalid API key: You must be granted a valid key.","success":false,"status_code":7}""")
-=======
->>>>>>> 677bcfba
 
 [<Test>]
 let ``Throw exceptions on http error`` () = 
@@ -28,14 +24,9 @@
             Http.RequestString("http://api.themoviedb.org/3/search/movie") |> ignore
             false
         with e -> 
-<<<<<<< HEAD
-            e.Message
-    exn |> should contain """{"status_message":"Invalid API key: You must be granted a valid key.","success":false,"status_code":7}"""
-=======
             true
 
     exceptionThrown |> should equal true
->>>>>>> 677bcfba
 
 [<Test>]
 let ``If the same header is added multiple times, throws an exception`` () =
@@ -85,9 +76,4 @@
         Http.Request("http://deelay.me/100?http://api.themoviedb.org/3/search/movie", silentHttpErrors = true,
             customizeHttpRequest = (fun req -> req.Timeout <- Threading.Timeout.Infinite; req), timeout = 1)
     
-<<<<<<< HEAD
-    response.StatusCode |> should equal 401
-    response.Body |> should equal (Text """{"status_message":"Invalid API key: You must be granted a valid key.","success":false,"status_code":7}""")
-=======
-    response.StatusCode |> should equal 401
->>>>>>> 677bcfba
+    response.StatusCode |> should equal 401