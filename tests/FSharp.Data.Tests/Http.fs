﻿#if INTERACTIVE
#r "../../bin/FSharp.Data.dll"
#r "../../packages/NUnit/lib/nunit.framework.dll"
#load "../Common/FsUnit.fs"
#else
module FSharp.Data.Tests.Http
#endif

open FsUnit
open NUnit.Framework
open System
open FSharp.Data
open FSharp.Data.HttpRequestHeaders

[<Test>]
let ``Don't throw exceptions on http error`` () = 
    let response = Http.Request("http://api.themoviedb.org/3/search/movie", silentHttpErrors = true)
    response.StatusCode |> should equal 401
    response.Body |> should equal (Text """{"status_code":7,"status_message":"Invalid API key: You must be granted a valid key."}""")

[<Test>]
let ``Throw exceptions on http error`` () = 
    let exn =
        try
            Http.RequestString("http://api.themoviedb.org/3/search/movie") |> ignore
            ""
        with e -> 
            e.Message
    exn |> should contain """{"status_code":7,"status_message":"Invalid API key: You must be granted a valid key."}"""

[<Test>]
let ``If the same header is added multiple times, throws an exception`` () =
    (fun () -> Http.RequestString("http://www.google.com", headers = [ UserAgent "ua1"; UserAgent "ua2" ]) |> ignore)
    |> should throw typeof<Exception>

[<Test>]
let ``If a custom header with the same name is added multiple times, an exception is thrown`` () =
    (fun () -> Http.RequestString("http://www.google.com", headers = [ "c1", "v1"; "c1", "v2" ]) |> ignore)
    |> should throw typeof<Exception>

[<Test>]
let ``Two custom header with different names don't throw an exception`` () =
    Http.RequestString("http://www.google.com", headers = [ "c1", "v1"; "c2", "v2" ]) |> ignore

[<Test>]
let ``A request with an invalid url throws an exception`` () =
    (fun() -> Http.Request "www.google.com" |> ignore) |> should throw typeof<UriFormatException>

[<Test>]
<<<<<<< HEAD
let ``Web request's timeout is used`` () = 
    let exc = Assert.Throws<System.Net.WebException> (fun () -> 
        Http.Request("http://deelay.me/100?http://api.themoviedb.org/3/search/movie", customizeHttpRequest = (fun req -> req.Timeout <- 1; req)) |> ignore)
    Assert.AreEqual(typeof<TimeoutException>, exc.InnerException.GetType())
=======
let ``Cookies with commas are parsed correctly`` () =
    let uri = Uri "http://www.nasdaq.com/symbol/ibm/dividend-history"
    let cookieHeader = "selectedsymboltype=IBM,COMMON STOCK,NYSE; domain=.nasdaq.com; expires=Sun, 21-May-2017 15:29:03 GMT; path=/,selectedsymbolindustry=IBM,technology; domain=.nasdaq.com; expires=Sun, 21-May-2017 15:29:03 GMT; path=/,NSC_W.TJUFEFGFOEFS.OBTEBR.80=ffffffffc3a08e3045525d5f4f58455e445a4a423660;expires=Sat, 21-May-2016 15:39:03 GMT;path=/;httponly"
    let cookies = 
        CookieHandling.getAllCookiesFromHeader cookieHeader uri 
        |> Array.map (snd >> (fun c -> c.Name, c.Value))
    cookies |> should equal
        [| "selectedsymboltype", "IBM,COMMON STOCK,NYSE"
           "selectedsymbolindustry", "IBM,technology"
           "NSC_W.TJUFEFGFOEFS.OBTEBR.80", "ffffffffc3a08e3045525d5f4f58455e445a4a423660" |]
>>>>>>> 63bc6f81
<|MERGE_RESOLUTION|>--- conflicted
+++ resolved
@@ -47,12 +47,6 @@
     (fun() -> Http.Request "www.google.com" |> ignore) |> should throw typeof<UriFormatException>
 
 [<Test>]
-<<<<<<< HEAD
-let ``Web request's timeout is used`` () = 
-    let exc = Assert.Throws<System.Net.WebException> (fun () -> 
-        Http.Request("http://deelay.me/100?http://api.themoviedb.org/3/search/movie", customizeHttpRequest = (fun req -> req.Timeout <- 1; req)) |> ignore)
-    Assert.AreEqual(typeof<TimeoutException>, exc.InnerException.GetType())
-=======
 let ``Cookies with commas are parsed correctly`` () =
     let uri = Uri "http://www.nasdaq.com/symbol/ibm/dividend-history"
     let cookieHeader = "selectedsymboltype=IBM,COMMON STOCK,NYSE; domain=.nasdaq.com; expires=Sun, 21-May-2017 15:29:03 GMT; path=/,selectedsymbolindustry=IBM,technology; domain=.nasdaq.com; expires=Sun, 21-May-2017 15:29:03 GMT; path=/,NSC_W.TJUFEFGFOEFS.OBTEBR.80=ffffffffc3a08e3045525d5f4f58455e445a4a423660;expires=Sat, 21-May-2016 15:39:03 GMT;path=/;httponly"
@@ -63,4 +57,9 @@
         [| "selectedsymboltype", "IBM,COMMON STOCK,NYSE"
            "selectedsymbolindustry", "IBM,technology"
            "NSC_W.TJUFEFGFOEFS.OBTEBR.80", "ffffffffc3a08e3045525d5f4f58455e445a4a423660" |]
->>>>>>> 63bc6f81
+
+[<Test>]
+let ``Web request's timeout is used`` () = 
+    let exc = Assert.Throws<System.Net.WebException> (fun () -> 
+        Http.Request("http://deelay.me/100?http://api.themoviedb.org/3/search/movie", customizeHttpRequest = (fun req -> req.Timeout <- 1; req)) |> ignore)
+    Assert.AreEqual(typeof<TimeoutException>, exc.InnerException.GetType())