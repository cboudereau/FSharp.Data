--- conflicted
+++ resolved
@@ -315,10 +315,6 @@
     JsonValue.AsyncLoad(uri, ?cultureInfo=cultureInfo)
     |> Async.RunSynchronously
 
-<<<<<<< HEAD
-  /// POSTs the JSON to the specified uri
-  member x.Post(uri:string, ?headers) =  
-=======
   /// Parses the specified JSON string, tolerating invalid errors like trailing commans, and ignore content with elipsis ... or {...}
   static member ParseSample(text, ?cultureInfo) =
     JsonParser(text, cultureInfo, true).Parse()
@@ -328,10 +324,10 @@
     JsonParser(text, cultureInfo, false).ParseMultiple()
 
   /// Sends the JSON to the specified uri. Defaults to a POST request.
-  member x.Request(uri:string, ?httpMethod, ?headers) =  
+  member x.Request(uri:string, ?httpMethod, ?headers, ?saveOptions) =  
     let httpMethod = defaultArg httpMethod HttpMethod.Post
->>>>>>> 62f1c7a5
     let headers = defaultArg headers []
+    let saveOptions = defaultArg saveOptions JsonSaveOptions.DisableFormatting
     let headers =
         if headers |> List.exists (fst >> ((=) (fst (HttpRequestHeaders.UserAgent ""))))
         then headers
@@ -339,58 +335,25 @@
     let headers = HttpRequestHeaders.ContentType HttpContentTypes.Json :: headers
     Http.Request(
       uri,
-<<<<<<< HEAD
-      body = TextRequest (x.ToString(JsonSaveOptions.RemoveNulls)),
-      headers = headers)
-
-  /// PUTs the JSON to the specified uri
-  member x.Put(uri:string, ?headers) =  
-=======
-      body = TextRequest (x.ToString(JsonSaveOptions.DisableFormatting)),
+      body = TextRequest (x.ToString(saveOptions)),
       headers = headers,
       httpMethod = httpMethod)
 
   /// Sends the JSON to the specified uri. Defaults to a POST request.
-  member x.RequestAsync(uri:string, ?httpMethod, ?headers) =
+  member x.RequestAsync(uri:string, ?httpMethod, ?headers, ?saveOptions) =
     let httpMethod = defaultArg httpMethod HttpMethod.Post
->>>>>>> 62f1c7a5
     let headers = defaultArg headers []
+    let saveOptions = defaultArg saveOptions JsonSaveOptions.DisableFormatting
     let headers =
         if headers |> List.exists (fst >> ((=) (fst (HttpRequestHeaders.UserAgent ""))))
         then headers
         else HttpRequestHeaders.UserAgent "F# Data JSON Type Provider" :: headers
     let headers = HttpRequestHeaders.ContentType HttpContentTypes.Json :: headers
-<<<<<<< HEAD
-    Http.Request(
-      uri,
-      body = TextRequest (x.ToString(JsonSaveOptions.RemoveNulls)),
-      headers = headers,
-      httpMethod = HttpMethod.Put)
-
-  /// DELETEs the JSON to the specified uri
-  member x.Delete(uri:string, ?headers) =  
-    let headers = defaultArg headers []
-    let headers =
-        if headers |> List.exists (fst >> ((=) (fst (HttpRequestHeaders.UserAgent ""))))
-        then headers
-        else HttpRequestHeaders.UserAgent "F# Data JSON Type Provider" :: headers
-    let headers = HttpRequestHeaders.ContentType HttpContentTypes.Json :: headers
-    Http.Request(
-      uri,
-      body = TextRequest (x.ToString(JsonSaveOptions.DisableFormatting)),
-      headers = headers,
-      httpMethod = HttpMethod.Delete)
-
-  /// Parses the specified JSON string, tolerating invalid errors like trailing commans, and ignore content with elipsis ... or {...}
-  static member ParseSample(text, ?cultureInfo) =
-    JsonParser(text, cultureInfo, true).Parse()
-=======
     Http.AsyncRequest(
       uri,
-      body = TextRequest (x.ToString(JsonSaveOptions.DisableFormatting)),
+      body = TextRequest (x.ToString(saveOptions)),
       headers = headers,
       httpMethod = httpMethod)
->>>>>>> 62f1c7a5
 
   [<Obsolete("Please use JsonValue.Request instead")>]
   member x.Post(uri:string, ?headers) =  
