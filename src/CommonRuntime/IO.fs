﻿/// Helper functions called from the generated code for working with files
module FSharp.Data.Runtime.IO

open System
open System.IO
open System.Net
open System.Text
open FSharp.Data

type internal UriResolutionType =
    | DesignTime
    | Runtime
    | RuntimeInFSI

let internal isWeb (uri:Uri) = uri.IsAbsoluteUri && not uri.IsUnc && uri.Scheme <> "file"

type internal UriResolver = 
    
    { ResolutionType : UriResolutionType
      DefaultResolutionFolder : string
      ResolutionFolder : string }
    
    static member Create(resolutionType, defaultResolutionFolder, resolutionFolder) =
      { ResolutionType = resolutionType
        DefaultResolutionFolder = defaultResolutionFolder       
        ResolutionFolder = resolutionFolder }

    /// Resolve the absolute location of a file (or web URL) according to the rules
    /// used by standard F# type providers as described here:
    /// https://github.com/fsharp/fsharpx/issues/195#issuecomment-12141785
    ///
    ///  * if it is web resource, just return it
    ///  * if it is full path, just return it
    ///  * otherwise.
    ///
    ///    At design-time:
    ///      * if the user specified resolution folder, use that
    ///      * otherwise use the default resolution folder
    ///    At run-time:
    ///      * if the user specified resolution folder, use that
    ///      * if it is running in F# interactive (config.IsHostedExecution) 
    ///        use the default resolution folder
    ///      * otherwise, use 'CurrentDomain.BaseDirectory'
    /// returns an absolute uri * isWeb flag
    member x.Resolve(uri:Uri) = 
      if uri.IsAbsoluteUri then uri, isWeb uri
      else
#if FX_NO_LOCAL_FILESYSTEM
        failwith "Only web locations are supported"
#else
        let root = 
          match x.ResolutionType with
          | DesignTime -> if String.IsNullOrEmpty x.ResolutionFolder
                          then x.DefaultResolutionFolder
                          else x.ResolutionFolder
          | RuntimeInFSI -> x.DefaultResolutionFolder
          | Runtime -> AppDomain.CurrentDomain.BaseDirectory.TrimEnd('\\', '/')
        Uri(Path.Combine(root, uri.OriginalString), UriKind.Absolute), false
#endif

#if FX_NO_LOCAL_FILESYSTEM
#else

#if LOGGING_ENABLED

let private logLock = obj()

let private appendToLogMultiple logFile lines = lock logLock <| fun () ->
    let path = __SOURCE_DIRECTORY__ + "/../../" + logFile
    use stream = File.Open(path, FileMode.Append, FileAccess.Write, FileShare.ReadWrite)
    use writer = new StreamWriter(stream)
    for (line:string) in lines do
        writer.WriteLine(line.Replace("\r", null).Replace("\n","\\n"))
    writer.Flush()

let private appendToLog logFile line = 
    appendToLogMultiple logFile [line]

let internal log str =
    "[" + DateTime.Now.TimeOfDay.ToString() + "] " + str
    |> appendToLog "log.txt"

let internal logWithStackTrace (str:string) =
    let stackTrace = 
        Environment.StackTrace.Split '\n'
        |> Seq.skip 3
        |> Seq.truncate 5
        |> Seq.map (fun s -> s.TrimEnd())
        |> Seq.toList
    str::stackTrace |> appendToLogMultiple "log.txt"

open System.Diagnostics
  
let internal logTime category (instance:string) =

    log (sprintf "Started %s %s" category instance)

    let s = Stopwatch()
    s.Start()

    { new IDisposable with
        member __.Dispose() =
            s.Stop()
            log (sprintf "Ended %s %s" category instance)
            let instance = instance.Replace("\r", null).Replace("\n","\\n")
            sprintf "%s|%s|%d" category instance s.ElapsedMilliseconds
            |> appendToLog "log.csv" }

#else

let internal dummyDisposable = { new IDisposable with member __.Dispose() = () }
let inline internal log _ = ()
let inline internal logWithStackTrace _ = ()
let inline internal logTime _ _ = dummyDisposable

#endif
#endif

type internal IDisposableTypeProvider =
    abstract Invalidate : string -> unit
    abstract AddDisposeAction : string -> (unit -> unit) -> unit
    abstract Id : int

#if FX_NO_LOCAL_FILESYSTEM
#else

type private Watcher(uri:Uri) =

    let typeProviders = ResizeArray<IDisposableTypeProvider*string>()

    let getLastWrite() = File.GetLastWriteTime uri.OriginalString 
    let lastWrite = ref (getLastWrite())
    
    let watcher = 
        let path = Path.GetDirectoryName uri.OriginalString
        let name = Path.GetFileName uri.OriginalString
        new FileSystemWatcher(Filter = name, Path = path, EnableRaisingEvents = true)

    let checkForChanges _ =
        let curr = getLastWrite()
    
        if !lastWrite <> curr then
            log ("Invalidated " + uri.OriginalString)
            lastWrite := curr
            let typeProviders = Seq.toArray typeProviders
            for tp, typeName in typeProviders do
                tp.Invalidate typeName

    do
        watcher.Changed.Add checkForChanges
        watcher.Renamed.Add checkForChanges
        watcher.Deleted.Add checkForChanges

    member __.Add = typeProviders.Add
    member __.Remove (tp:IDisposableTypeProvider) typeName = 
        log (sprintf "Removing %s [%d] from watcher %s" typeName tp.Id uri.OriginalString) 
        typeProviders.Remove (tp, typeName) |> ignore
        if typeProviders.Count = 0 then
            log ("Disposing watcher " + uri.OriginalString) 
            watcher.Dispose()
            true
        else
            false 

open System.Collections.Generic

let private watchers = Dictionary()

// sets up a filesystem watcher that calls the invalidate function whenever the file changes
// adds the filesystem watcher to the list of objects to dispose by the type provider
let private watchForChanges (uri:Uri) (((tp:IDisposableTypeProvider), typeName) as key) =

    let watcher = 

        match watchers.TryGetValue uri.OriginalString with
        | true, watcher ->

            log (sprintf "Reusing watcher %s for %s [%d]" typeName uri.OriginalString tp.Id)
            watcher

        | false, _ ->
                   
            log (sprintf "Setting up watcher %s for %s [%d]" typeName uri.OriginalString tp.Id)
            let watcher = Watcher uri
            watchers.Add(uri.OriginalString, watcher)
            watcher

    watcher.Add key
    
    tp.AddDisposeAction typeName <| fun () -> 

        if watcher.Remove tp typeName then
            watchers.Remove uri.OriginalString |> ignore
            
#endif
    
/// Opens a stream to the uri using the uriResolver resolution rules
/// It the uri is a file, uses shared read, so it works when the file locked by Excel or similar tools,
/// and sets up a filesystem watcher that calls the invalidate function whenever the file changes
let internal asyncReadText (_tp:(IDisposableTypeProvider*string) option) (uriResolver:UriResolver) formatName encodingStr (uri:Uri) =
  let uri, isWeb = uriResolver.Resolve uri
  if isWeb then
    async {
        let contentTypes =
            match formatName with
<<<<<<< HEAD
            | "CSV" -> HttpRequestHeaders.Accept HttpContentTypes.Csv :: headers 
            | "HTML" -> HttpRequestHeaders.Accept HttpContentTypes.Html :: headers 
            | "JSON" -> HttpRequestHeaders.Accept HttpContentTypes.Json :: headers
            | "XML" -> HttpRequestHeaders.Accept HttpContentTypes.Xml :: headers
            | _ -> headers
=======
            | "JSON" -> [ HttpContentTypes.Json ]
            | "XML" -> [ HttpContentTypes.Xml ]
            | "CSV" -> [ HttpContentTypes.Csv ]
            | _ -> []
            @ [ HttpContentTypes.Any ]
        let headers = [ HttpRequestHeaders.UserAgent ("F# Data " + formatName + " Type Provider") 
                        HttpRequestHeaders.Accept (String.concat ", " contentTypes) ]
>>>>>>> d1710cd8
        return! Http.AsyncRequestString(uri.OriginalString, headers = headers, responseEncodingOverride = encodingStr)
    }
  else
#if FX_NO_LOCAL_FILESYSTEM
    failwith "Only web locations are supported"
#else
    let path = uri.OriginalString.Replace(Uri.UriSchemeFile + "://", "")
    async {
        use file = File.Open(path, FileMode.Open, FileAccess.Read, FileShare.ReadWrite)
        _tp |> Option.iter (watchForChanges uri)
        let encoding = if encodingStr = "" then Encoding.UTF8 else HttpEncodings.getEncoding encodingStr
        use sr = new StreamReader(file, encoding)
        return sr.ReadToEnd()
    }
#endif

let private withUri uri f =
  match Uri.TryCreate(uri, UriKind.RelativeOrAbsolute) with
  | false, _ -> failwithf "Invalid uri: %s" uri
  | true, uri -> f uri

/// Returns a TextReader for the uri using the runtime resolution rules
let asyncReadTextAtRuntime forFSI defaultResolutionFolder resolutionFolder formatName encodingStr uri = 
  withUri uri <| fun uri ->
    let resolver = UriResolver.Create((if forFSI then RuntimeInFSI else Runtime), 
                                      defaultResolutionFolder, resolutionFolder)
    async {
        let! text = asyncReadText None resolver formatName encodingStr uri
        return new StringReader(text) :> TextReader
    }

/// Returns a TextReader for the uri using the designtime resolution rules
let asyncReadTextAtRuntimeWithDesignTimeRules defaultResolutionFolder resolutionFolder formatName encodingStr uri = 
  withUri uri <| fun uri ->
    let resolver = UriResolver.Create(DesignTime, defaultResolutionFolder, resolutionFolder)
    async {
        let! text = asyncReadText None resolver formatName encodingStr uri
        return new StringReader(text) :> TextReader
    }
<|MERGE_RESOLUTION|>--- conflicted
+++ resolved
@@ -203,21 +203,14 @@
     async {
         let contentTypes =
             match formatName with
-<<<<<<< HEAD
-            | "CSV" -> HttpRequestHeaders.Accept HttpContentTypes.Csv :: headers 
-            | "HTML" -> HttpRequestHeaders.Accept HttpContentTypes.Html :: headers 
-            | "JSON" -> HttpRequestHeaders.Accept HttpContentTypes.Json :: headers
-            | "XML" -> HttpRequestHeaders.Accept HttpContentTypes.Xml :: headers
-            | _ -> headers
-=======
+            | "CSV" -> [ HttpContentTypes.Csv ]
+            | "HTML" -> [ HttpContentTypes.Html ]
             | "JSON" -> [ HttpContentTypes.Json ]
             | "XML" -> [ HttpContentTypes.Xml ]
-            | "CSV" -> [ HttpContentTypes.Csv ]
             | _ -> []
             @ [ HttpContentTypes.Any ]
         let headers = [ HttpRequestHeaders.UserAgent ("F# Data " + formatName + " Type Provider") 
                         HttpRequestHeaders.Accept (String.concat ", " contentTypes) ]
->>>>>>> d1710cd8
         return! Http.AsyncRequestString(uri.OriginalString, headers = headers, responseEncodingOverride = encodingStr)
     }
   else
