﻿// --------------------------------------------------------------------------------------
// Implements type inference for CSV
// --------------------------------------------------------------------------------------

module ProviderImplementation.CsvInference

open System
open System.Text.RegularExpressions
open FSharp.Data.RuntimeImplementation
open FSharp.Data.RuntimeImplementation.TypeInference
open ProviderImplementation.ProvidedTypes
open ProviderImplementation.StructureInference

let headerRegex = new Regex(@"(?<field>.+) \((?<unit>.+)\)", RegexOptions.Compiled)

/// Infers the type of a CSV file using the specified number of rows
/// (This handles units in the same way as the original MiniCSV provider)
let inferFields (csv:CsvFile) count culture =
  
<<<<<<< HEAD
  // Infer the units and names from the headers
  let headers = csv.Headers |> Seq.map (fun header ->
    let m = Regex.Match(header, @"(?<field>.+) \((?<unit>.+)\)")
    if m.Success then
      let headerName = m.Groups.["field"].Value
      let unitName = m.Groups.["unit"].Value
      Some(ProvidedMeasureBuilder.Default.SI unitName), headerName
    else None, header)

  // If we have no data, generate empty row with empty strings, 
  // so that we get a type with all the properties (returning string values)
  let rows = Seq.truncate count csv.Data
  let rows = 
    if Seq.isEmpty rows then CsvRow([| for i in 1..csv.Headers.Length -> ""|], csv.Headers) |> Seq.singleton 
    else rows
=======
    // Infer the units and names from the headers
    let headers = csv.Headers |> Array.map (fun header ->
        let m = headerRegex.Match(header)
        if m.Success then
            let headerName = m.Groups.["field"].Value
            let unitName = m.Groups.["unit"].Value
            Some(ProvidedMeasureBuilder.Default.SI unitName), headerName
        else None, header)

    let rows = 
        if count > 0 then Seq.truncate count csv.Data
        else csv.Data

    let rows = 
        if Seq.isEmpty rows then CsvRow([| for i in 1..csv.Headers.Length -> ""|], csv.Headers) |> Seq.singleton 
        else rows
>>>>>>> ce019964

  // Infer the type of collection using structural inference
  let types = seq {
    for row in rows ->
      let fields = 
        [ for (unit, header), value in Seq.zip headers row.Columns ->
            // Treat empty values as 'null' values. The inference will
            // infer heterogeneous types e.g. 'null + int', which are then 
            // truned into Nullable<int> (etc.) in the CSV type generator
            let typ = 
              if String.IsNullOrWhiteSpace(value) then Null
              else inferPrimitiveType culture value unit
            { Name = header; Optional = false; Type = typ } ]
      Record(None, fields) }

  Seq.reduce subtypeInfered types  <|MERGE_RESOLUTION|>--- conflicted
+++ resolved
@@ -11,16 +11,22 @@
 open ProviderImplementation.ProvidedTypes
 open ProviderImplementation.StructureInference
 
-let headerRegex = new Regex(@"(?<field>.+) \((?<unit>.+)\)", RegexOptions.Compiled)
+// Compiled regex is not supported in Silverlight
+let regexOptions = 
+#if FX_NO_REGEX_COMPILATION
+  RegexOptions.None
+#else
+  RegexOptions.Compiled
+#endif
+let headerRegex = new Regex(@"(?<field>.+) \((?<unit>.+)\)", regexOptions)
 
 /// Infers the type of a CSV file using the specified number of rows
 /// (This handles units in the same way as the original MiniCSV provider)
 let inferFields (csv:CsvFile) count culture =
   
-<<<<<<< HEAD
   // Infer the units and names from the headers
   let headers = csv.Headers |> Seq.map (fun header ->
-    let m = Regex.Match(header, @"(?<field>.+) \((?<unit>.+)\)")
+    let m = headerRegex.Match(header)
     if m.Success then
       let headerName = m.Groups.["field"].Value
       let unitName = m.Groups.["unit"].Value
@@ -29,28 +35,10 @@
 
   // If we have no data, generate empty row with empty strings, 
   // so that we get a type with all the properties (returning string values)
-  let rows = Seq.truncate count csv.Data
-  let rows = 
-    if Seq.isEmpty rows then CsvRow([| for i in 1..csv.Headers.Length -> ""|], csv.Headers) |> Seq.singleton 
-    else rows
-=======
-    // Infer the units and names from the headers
-    let headers = csv.Headers |> Array.map (fun header ->
-        let m = headerRegex.Match(header)
-        if m.Success then
-            let headerName = m.Groups.["field"].Value
-            let unitName = m.Groups.["unit"].Value
-            Some(ProvidedMeasureBuilder.Default.SI unitName), headerName
-        else None, header)
-
-    let rows = 
-        if count > 0 then Seq.truncate count csv.Data
-        else csv.Data
-
-    let rows = 
-        if Seq.isEmpty rows then CsvRow([| for i in 1..csv.Headers.Length -> ""|], csv.Headers) |> Seq.singleton 
-        else rows
->>>>>>> ce019964
+  let rows = 
+    if Seq.isEmpty csv.Data then CsvRow([| for i in 1..csv.Headers.Length -> ""|], csv.Headers) |> Seq.singleton 
+    elif count > 0 then Seq.truncate count csv.Data
+    else csv.Data
 
   // Infer the type of collection using structural inference
   let types = seq {
